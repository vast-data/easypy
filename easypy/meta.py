from abc import ABCMeta
from functools import wraps
from collections import OrderedDict

<<<<<<< HEAD
from .misc import kwargs_resilient
=======
from .decorations import kwargs_resilient, as_list
>>>>>>> 6b9133db


class EasyMeta(ABCMeta):
    """
    Base class for various meta-magic mixins.

    Use the hooks in :class:`EasyMetaHooks`, decorated with `@EasyMeta.Hook`,
    to add functionality. Multiple hooks with the same name can be defined,
    and they will all be invoked sequentially.
    """

    @classmethod
    def __prepare__(metacls, name, bases, **kwds):
        dsl = EasyMetaDslDict()
        return dsl

    class Hook(object):
        def __init__(self, dlg):
            self.dlg = dlg

    def __init__(cls, name, bases, dct, **kwargs):
        super().__init__(name, bases, dct)

    def __new__(mcs, name, bases, dct, **kwargs):
        hooks = EasyMetaHooks(class_kwargs=kwargs)

        for base in bases:
            if isinstance(base, EasyMeta):
                hooks.extend(base._em_hooks)

        new_type = super().__new__(mcs, name, bases, dct)

        new_type._em_hooks = hooks

        hooks.after_subclass_init(new_type)

        hooks.extend(dct.hooks)

        return new_type


class EasyMetaHooks:
    """
    Hooks for ``EasyMeta``
    """

    HOOK_NAMES = []

    def hook(dlg, HOOK_NAMES=HOOK_NAMES):
        HOOK_NAMES.append(dlg.__name__)

        @wraps(dlg)
        def hook(self, *args, **kwargs):
            kwargs_resilience = kwargs_resilient(negligible=self.class_kwargs.keys())
            kwargs.update((k, v) for k, v in self.class_kwargs.items() if k not in kwargs)

            for hook in self.hooks[dlg.__name__]:
                kwargs_resilience(hook)(*args, **kwargs)

        return hook

    def __init__(self, class_kwargs={}):
        self.hooks = {name: [] for name in self.HOOK_NAMES}
        self.class_kwargs = class_kwargs

    def add(self, hook):
        self.hooks[hook.__name__].append(hook)

    def extend(self, other):
        for k, v in other.hooks.items():
            self.hooks[k].extend(v)

    @hook
    def after_subclass_init(self, cls):
        """
        Invoked after a subclass is being initialized

        >>> class PrintTheName(metaclass=EasyMeta):
        >>>     @EasyMeta.Hook
        >>>     def after_subclass_init(cls):
        >>>         print('Declared', cls.__name__)
        >>>
        >>>
        >>> class Foo(PrintTheName):
        >>>     pass
        Declared Foo
        """


class EasyMetaDslDict(OrderedDict):
    def __init__(self):
        super().__init__()
        self.hooks = EasyMetaHooks()

    def __setitem__(self, name, value):
        if isinstance(value, EasyMeta.Hook):
            self.hooks.add(value.dlg)
        else:
            return super().__setitem__(name, value)


class GetAllSubclasses(metaclass=EasyMeta):
    """
    Meta-magic mixin for registering subclasses

    The ``get_all_subclasses`` class method will return a list of all subclasses
    of the class it was called on. The class it was called on is not included in
    the list.

    >>> class Foo(GetAllSubclasses):
    >>>     pass
    >>>
    >>>
    >>> class Bar(Foo):
    >>>     pass
    >>>
    >>>
    >>> class Baz(Foo):
    >>>     pass
    >>>
    >>>
    >>> class Qux(Bar):
    >>>     pass
    >>>
    >>>
    >>> Foo.get_all_subclasses()
    [Bar, Qux, Baz]
    >>> Bar.get_all_subclasses()
    [Qux]
    >>> Baz.get_all_subclasses()
    []
    >>> Qux.get_all_subclasses()
    []
    """

    @EasyMeta.Hook
    def after_subclass_init(cls):
        cls.__direct_subclasses = []
        for base in cls.__bases__:
            if base is not GetAllSubclasses and issubclass(base, GetAllSubclasses):
                base.__direct_subclasses.append(cls)

    @classmethod
    @as_list
    def get_all_subclasses(cls):
        """
        List all subclasses of this class
        """
        for subclass in cls.__direct_subclasses:
            yield subclass
            yield from subclass.__direct_subclasses<|MERGE_RESOLUTION|>--- conflicted
+++ resolved
@@ -2,11 +2,8 @@
 from functools import wraps
 from collections import OrderedDict
 
-<<<<<<< HEAD
 from .misc import kwargs_resilient
-=======
-from .decorations import kwargs_resilient, as_list
->>>>>>> 6b9133db
+from .collections import as_list
 
 
 class EasyMeta(ABCMeta):
