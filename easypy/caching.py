import os
import sys
import time
import shelve
import inspect
from threading import RLock
from logging import getLogger
from collections import defaultdict
from contextlib import ExitStack, contextmanager
from functools import wraps, _make_key, partial, lru_cache, update_wrapper

from .decorations import parametrizeable_decorator, DecoratingDescriptor
from .collections import ilistify
from .misc import kwargs_resilient
from .deprecation import deprecated
from .units import HOUR
from .tokens import DELETED, NO_DEFAULT
from .humanize import yesno_to_bool

_logger = getLogger(__name__)

try:
    from _gdbm import error as GDBMException
except:  # noqa
    try:
        from _dbm import error as GDBMException
    except:  # noqa
        from dbm import error as GDBMException


DISABLE_CACHING_PERSISTENCE = yesno_to_bool(os.getenv("EASYPY_DISABLE_CACHING_PERSISTENCE", "no"))


class PersistentCache(object):
    """
    A memoizer that stores its cache persistantly using shelve.

    :param path: location of cache shelve file.
    :param version: modify to deprecate old cahed data
    :param expiration: expiration in seconds for the entire cache. ``None`` to disable expiration.

    Example::

        >>> CACHE = PersistentCache("/tmp/cache", version=1, expiration=60)

        >>> @CACHE
        ... def fib(n):
        ...     a, b = 0, 1
        ...     while a < n:
        ...         a, b = b, a+b
        ...     return a
    """

    def __init__(self, path, version=None, expiration=4 * HOUR, ignored_keywords=None):
        self.path = path
        self.version = version
        if version is not None:
            self.path = "{self.path}.v{version}".format(**locals())
        self.expiration = expiration
        self.lock = RLock()
        self.ignored_keywords = set(ilistify(ignored_keywords)) if ignored_keywords else set()

    @contextmanager
    def db_opened(self, lock=False):
        if DISABLE_CACHING_PERSISTENCE:
            yield {}
            return

        from .resilience import retrying
        with ExitStack() as stack:
            with self.lock:
                try:
                    db = stack.enter_context(
                        retrying(3, acceptable=GDBMException, sleep=5)(shelve.open)(self.path))
                except Exception:
                    try:
                        os.unlink(self.path)
                    except FileNotFoundError:
                        pass
                    try:
                        db = stack.enter_context(shelve.open(self.path))
                    except Exception:
                        _logger.warning("Could not open PersistentCache: %s", self.path)
                        db = {}

<<<<<<< HEAD
        with ExitStack() as stack:
=======
            timestamp = time.time()
            c_version, c_timestamp = db.get("_PersistentCacheSignature", [0, 0])
            if not ((c_version >= self.version) and (self.expiration is None or (c_timestamp + self.expiration) > timestamp)):
                with self.lock:
                    db.clear()
                    db["_PersistentCacheSignature"] = (self.version, timestamp)
>>>>>>> 2d3b9a02
            if lock:
                stack.enter_context(self.lock)
            yield db

    def set(self, key, value):
        with self.db_opened(lock=True) as db:
            if value == DELETED:
                del db[key]
            else:
                db[key] = (value, time.time())

    def get(self, key, default=NO_DEFAULT):
        try:
            with self.db_opened() as db:
                value, timestamp = db[key]
            if not self.expiration:
                pass
            elif (timestamp + self.expiration) <= time.time():
                raise KeyError()
            return value
        except KeyError:
            if default is NO_DEFAULT:
                raise
            else:
                return default

    def __call__(self, func=None, *, validator=None):
        if validator and not func:
            return partial(self.__call__, validator=validator)

        validator = validator and kwargs_resilient(validator)

        @wraps(func)
        def inner(*args, **kwargs):
            key_kwargs = {k: v for k, v in kwargs.items() if k not in self.ignored_keywords}
            key = str(_make_key(
                (func.__module__, func.__qualname__,) + args, key_kwargs,
                typed=False, kwd_mark=("_KWD_MARK_",)))

            try:
                value = self.get(key)
            except KeyError:
                pass
            else:
                if not validator:
                    return value
                validated_value = validator(value, args=args, kwargs=kwargs)
                if validated_value:
                    self.set(key, validated_value)
                    return validated_value
                self.set(key, DELETED)
                return inner(*args, **kwargs)
            ret = func(*args, **kwargs)
            self.set(key, ret)
            return ret
        inner.clear_cache = self.clear
        return inner

    def clear(self):
        with self.db_opened() as db:
            db.clear()


@deprecated(message="Please use easypy.caching.locking_cache")
def locking_lru_cache(maxsize=128, typed=False):
    """
    DEPRECATED!

    An lru cache decorator with a lock, to prevent concurrent invocations and allow reusing from cache.

    :param maxsize: LRU cache maximum size, defaults to 128
    :type maxsize: number, optional
    :param typed: If typed is set to true, function arguments of different types will be cached separately. defaults to False.
    :type typed: bool, optional
    """

    def deco(func):
        caching_func = lru_cache(maxsize, typed)(func)
        func._main_lock = RLock()
        func._keyed_locks = defaultdict(RLock)

        @wraps(func)
        def inner(*args, **kwargs):
            key = _make_key(args, kwargs, typed=typed)
            with func._main_lock:
                key_lock = func._keyed_locks[key]
            with key_lock:
                return caching_func(*args, **kwargs)

        @wraps(caching_func.cache_clear)
        def clear():
            with func._main_lock:
                return caching_func.cache_clear()

        inner.cache_clear = clear
        return inner

    return deco


if sys.version_info < (3, 5):
    def _apply_defaults(bound_arguments):
        """
        Set default values for missing arguments. (from Python3.5)
        """
        from collections import OrderedDict
        from inspect import _empty, _VAR_POSITIONAL, _VAR_KEYWORD

        arguments = bound_arguments.arguments
        new_arguments = []
        for name, param in bound_arguments._signature.parameters.items():
            try:
                new_arguments.append((name, arguments[name]))
            except KeyError:
                if param.default is not _empty:
                    val = param.default
                elif param.kind is _VAR_POSITIONAL:
                    val = ()
                elif param.kind is _VAR_KEYWORD:
                    val = {}
                else:
                    # This BoundArguments was likely produced by
                    # Signature.bind_partial().
                    continue
                new_arguments.append((name, val))
        bound_arguments.arguments = OrderedDict(new_arguments)
else:
    def _apply_defaults(bound_arguments):
        bound_arguments.apply_defaults()


class _TimeCache(DecoratingDescriptor):
    def __init__(self, func, **kwargs):
        update_wrapper(self, func)  # this needs to be first to avoid overriding attributes we set
        super().__init__(func=func, cached=True)
        self.func = func
        self.kwargs = kwargs
        self.expiration = kwargs['expiration']
        self.typed = kwargs['typed']
        self.get_ts_func = kwargs['get_ts_func']
        self.log_recalculation = kwargs['log_recalculation']
        self.ignored_keywords = kwargs['ignored_keywords']

        if self.ignored_keywords:
            assert not kwargs['key_func'], "can't specify both `ignored_keywords` AND `key_func`"
            self.ignored_keywords = set(ilistify(self.ignored_keywords))

            def key_func(**kw):
                return tuple(v for k, v in sorted(kw.items()) if k not in self.ignored_keywords)
        else:
            key_func = kwargs['key_func']

        self.NOT_FOUND = object()
        self.NOT_CACHED = self.NOT_FOUND, 0

        self.cache = {}
        self.main_lock = RLock()
        self.keyed_locks = defaultdict(RLock)

        if key_func:
            sig = inspect.signature(func)

            def make_key(args, kwargs):
                bound = sig.bind(*args, **kwargs)
                _apply_defaults(bound)
                return kwargs_resilient(key_func)(**bound.arguments)
        else:
            def make_key(args, kwargs):
                return _make_key(args, kwargs, typed=self.typed)

        self.make_key = make_key

    def __call__(self, *args, **kwargs):
        key = self.make_key(args, kwargs)

        with self.main_lock:
            key_lock = self.keyed_locks[key]
        with key_lock:
            result, ts = self.cache.get(key, self.NOT_CACHED)

            if self.expiration <= 0:
                pass  # nothing to fuss with, cache does not expire
            elif result is self.NOT_FOUND:
                pass  # cache is empty
            elif self.get_ts_func() - ts >= self.expiration:
                # cache expired
                result = self.NOT_FOUND
                del self.cache[key]

            if result is self.NOT_FOUND:
                if self.log_recalculation:
                    _logger.debug('time cache expired, calculating new value for %s', self.__name__)
                result = self.func(*args, **kwargs)
                self.cache[key] = result, self.get_ts_func()

            return result

    def cache_clear(self):
        with self.main_lock:
            for key, lock in dict(self.keyed_locks).items():
                with lock:
                    self.cache.pop(key, None)

    def cache_pop(self, *args, **kwargs):
        key = self.make_key(args, kwargs)
        self.keyed_locks.pop(key, None)
        return self.cache.pop(key, None)

    def _decorate(self, method, instance, owner):
        return type(self)(method, **self.kwargs)


def timecache(expiration=0, typed=False, get_ts_func=time.time, log_recalculation=False, ignored_keywords=None, key_func=None):
    """
    A thread-safe cache decorator with time expiration.

    :param expiration: if a positive number, set an expiration on the cache, defaults to 0
    :type expiration: number, optional
    :param typed: If typed is set to true, function arguments of different types will be cached separately, defaults to False
    :type typed: bool, optional
    :param get_ts_func: The function to be used in order to get the current time, defaults to time.time
    :type get_ts_func: callable, optional
    :param log_recalculation: Whether or not to log cache misses, defaults to False
    :type log_recalculation: bool, optional
    :param ignored_keywords: Arguments to ignore when caculating item key, defaults to None
    :type ignored_keywords: iterable, optional
    :param key_func: The function to use in order to create the item key, defaults to functools._make_key
    :type key_func: callable, optional
    """

    def deco(func):
        return _TimeCache(
            func=func,
            expiration=expiration,
            typed=typed,
            get_ts_func=get_ts_func,
            log_recalculation=log_recalculation,
            ignored_keywords=ignored_keywords,
            key_func=key_func)

    return deco


timecache.__doc__ = _TimeCache.__doc__


@parametrizeable_decorator
def locking_cache(func=None, typed=False, log_recalculation=False, ignored_keywords=False):
    """
    A syntactic sugar for a locking cache without time expiration.

    :param typed: If typed is set to true, function arguments of different types will be cached separately, defaults to False
    :type typed: bool, optional
    :param log_recalculation: Whether or not to log cache misses, defaults to False
    :type log_recalculation: bool, optional
    :param ignored_keywords: Arguments to ignore when caculating item key, defaults to None
    :type ignored_keywords: iterable, optional
    """

    return timecache(typed=typed, log_recalculation=log_recalculation, ignored_keywords=ignored_keywords)(func)


class cached_property(object):
    """
    A property whose value is computed only once.

    :param function: Function to decorate, defaults to None
    :type function: function, optional
    :param locking: Lock cache access to make thread-safe, defaults to True
    :type locking: bool, optional
    :param safe: See `easypy.properties.safe_property`, defaults to True
    :type safe: bool, optional
    """

    locks_lock = RLock()
    LOCKS_KEY = '__cached_properties_locks'

    def __init__(self, function=None, locking=True, safe=True):
        self._function = function
        self._locking = locking
        self._safe = safe

    def __get__(self, obj, _=None):
        if obj is None:
            return self
        func_name = self._function.__name__
        with ExitStack() as stack:
            if self._locking:
                if not hasattr(obj, self.LOCKS_KEY):  # double synchronisation strategy to prevent more expensive lock entrance
                    with self.locks_lock:
                        if not hasattr(obj, self.LOCKS_KEY):
                            setattr(obj, self.LOCKS_KEY, defaultdict(RLock))
                stack.enter_context(getattr(obj, self.LOCKS_KEY)[func_name])

                try:
                    # another thread has cached the value by the time we acquired the lock
                    return getattr(obj, "_cached_%s" % func_name)
                except AttributeError:
                    pass

            try:
                value = self._function(obj)
            except AttributeError:
                if self._safe:
                    _, exc, tb = sys.exc_info()
                    raise RuntimeError("Attribute error within a property (%s)" % exc).with_traceback(tb)
                else:
                    raise

            setattr(obj, "_cached_%s" % func_name, value)
            setattr(obj, func_name, value)
            return value

    def __call__(self, func):
        self._function = func
        return self<|MERGE_RESOLUTION|>--- conflicted
+++ resolved
@@ -83,16 +83,6 @@
                         _logger.warning("Could not open PersistentCache: %s", self.path)
                         db = {}
 
-<<<<<<< HEAD
-        with ExitStack() as stack:
-=======
-            timestamp = time.time()
-            c_version, c_timestamp = db.get("_PersistentCacheSignature", [0, 0])
-            if not ((c_version >= self.version) and (self.expiration is None or (c_timestamp + self.expiration) > timestamp)):
-                with self.lock:
-                    db.clear()
-                    db["_PersistentCacheSignature"] = (self.version, timestamp)
->>>>>>> 2d3b9a02
             if lock:
                 stack.enter_context(self.lock)
             yield db
